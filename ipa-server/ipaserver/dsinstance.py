#! /usr/bin/python -E
# Authors: Karl MacMillan <kmacmillan@mentalrootkit.com>
#
# Copyright (C) 2007  Red Hat
# see file 'COPYING' for use and warranty information
#
# This program is free software; you can redistribute it and/or
# modify it under the terms of the GNU General Public License as
# published by the Free Software Foundation; version 2 or later
#
# This program is distributed in the hope that it will be useful,
# but WITHOUT ANY WARRANTY; without even the implied warranty of
# MERCHANTABILITY or FITNESS FOR A PARTICULAR PURPOSE.  See the
# GNU General Public License for more details.
#
# You should have received a copy of the GNU General Public License
# along with this program; if not, write to the Free Software
# Foundation, Inc., 59 Temple Place, Suite 330, Boston, MA 02111-1307 USA
#

import subprocess
import string
import tempfile
import shutil
import logging
import pwd
import glob
import sys

from ipa.ipautil import *
import service

import installutils

SERVER_ROOT_64 = "/usr/lib64/dirsrv"
SERVER_ROOT_32 = "/usr/lib/dirsrv"

def ldap_mod(fd, dn, pwd):
    args = ["/usr/bin/ldapmodify", "-h", "127.0.0.1", "-xv", "-D", dn, "-w", pwd, "-f", fd.name]
    run(args)

def realm_to_suffix(realm_name):
    s = realm_name.split(".")
    terms = ["dc=" + x.lower() for x in s]
    return ",".join(terms)

def find_server_root():
    if dir_exists(SERVER_ROOT_64):
        return SERVER_ROOT_64
    else:
        return SERVER_ROOT_32

def realm_to_serverid(realm_name):
    return "-".join(realm_name.split("."))

def config_dirname(realm_name):
    return "/etc/dirsrv/slapd-" + realm_to_serverid(realm_name) + "/"

def schema_dirname(realm_name):
    return config_dirname(realm_name) + "/schema/"

def erase_ds_instance_data(serverid):
    try:
        shutil.rmtree("/etc/dirsrv/slapd-%s" % serverid)
    except:
        pass
    try:
        shutil.rmtree("/var/lib/dirsrv/slapd-%s" % serverid)
    except:
        pass
    try:
        shutil.rmtree("/var/lock/dirsrv/slapd-%s" % serverid)
    except:
        pass

def check_existing_installation():
    dirs = glob.glob("/etc/dirsrv/slapd-*")
    if not dirs:
        return
    print ""
    print "An existing Directory Server has been detected."
    yesno = raw_input("Do you wish to remove it and create a new one? [no]: ")
    if not yesno or yesno.lower()[0] != "y":
        sys.exit(1)

    try:
        run(["/sbin/service", "dirsrv", "stop"])
    except:
        pass
    for d in dirs:
        serverid = os.path.basename(d).split("slapd-", 1)[1]
        if serverid:
            erase_ds_instance_data(serverid)

def check_ports():
    ds_unsecure = installutils.port_available(389)
    ds_secure = installutils.port_available(636)
    if not ds_unsecure or not ds_secure:
        print "IPA requires ports 389 and 636 for the Directory Server."
        print "These are currently in use:"
        if not ds_unsecure:
            print "\t389"
        if not ds_secure:
            print "\t636"
        sys.exit(1)


INF_TEMPLATE = """
[General]
FullMachineName=   $FQHN
SuiteSpotUserID=   $USER
ServerRoot=    $SERVER_ROOT
[slapd]
ServerPort=   389
ServerIdentifier=   $SERVERID
Suffix=   $SUFFIX
RootDN=   cn=Directory Manager
RootDNPwd= $PASSWORD
"""

class DsInstance(service.Service):
    def __init__(self):
        service.Service.__init__(self, "dirsrv")
        self.serverid = None
        self.realm_name = None
        self.suffix = None
        self.host_name = None
        self.dm_password = None
        self.sub_dict = None

    def create_instance(self, ds_user, realm_name, host_name, dm_password, ro_replica=False):
        self.ds_user = ds_user
        self.realm_name = realm_name.upper()
        self.serverid = realm_to_serverid(self.realm_name)
        self.suffix = realm_to_suffix(self.realm_name)
        self.host_name = host_name
        self.dm_password = dm_password
        self.__setup_sub_dict()
        
        if ro_replica:
            self.start_creation(15, "Configuring directory server:")
        else:
            self.start_creation(15, "Configuring directory server:")

<<<<<<< HEAD
        self.start_creation(14, "Configuring directory server:")
=======
>>>>>>> 2e7f629d
        self.__create_ds_user()
        self.__create_instance()
        self.__add_default_schemas()
        if not ro_replica:
            self.__add_memberof_module()
        self.__add_referint_module()
        self.__add_dna_module()
        self.__create_indeces()
        self.__enable_ssl()
        self.__certmap_conf()
        try:
            self.step("restarting directory server")
            self.restart()
        except:
            # TODO: roll back here?
            logging.critical("Failed to restart the ds instance")
        self.__add_default_layout()
        if not ro_replica:
            self.__config_uidgid_gen_first_master()
            self.__add_master_entry_first_master()
            self.__init_memberof()


        self.step("configuring directoy to start on boot")
        self.chkconfig_on()

        self.done_creation()

    def __setup_sub_dict(self):
        server_root = find_server_root()
        self.sub_dict = dict(FQHN=self.host_name, SERVERID=self.serverid,
                             PASSWORD=self.dm_password, SUFFIX=self.suffix.lower(),
                             REALM=self.realm_name, USER=self.ds_user,
                             SERVER_ROOT=server_root)

    def __create_ds_user(self):
        self.step("creating directory server user")
	try:
            pwd.getpwnam(self.ds_user)
            logging.debug("ds user %s exists" % self.ds_user)
	except KeyError:
            logging.debug("adding ds user %s" % self.ds_user)
            args = ["/usr/sbin/useradd", "-c", "DS System User", "-d", "/var/lib/dirsrv", "-M", "-r", "-s", "/sbin/nologin", self.ds_user]
            try:
                run(args)
                logging.debug("done adding user")
            except subprocess.CalledProcessError, e:
                logging.critical("failed to add user %s" % e)

    def __create_instance(self):
        self.step("creating directory server instance")
        inf_txt = template_str(INF_TEMPLATE, self.sub_dict)
        logging.debug(inf_txt)
        inf_fd = write_tmp_file(inf_txt)
        logging.debug("writing inf template")
        if file_exists("/usr/sbin/setup-ds.pl"):
            args = ["/usr/sbin/setup-ds.pl", "--silent", "--logfile", "-", "-f", inf_fd.name]
            logging.debug("calling setup-ds.pl")
        else:
            args = ["/usr/bin/ds_newinst.pl", inf_fd.name]
            logging.debug("calling ds_newinst.pl")
        try:
            run(args)
            logging.debug("completed creating ds instance")
        except subprocess.CalledProcessError, e:
            logging.critical("failed to restart ds instance %s" % e)
        logging.debug("restarting ds instance")
        try:
            self.restart()
            logging.debug("done restarting ds instance")
        except subprocess.CalledProcessError, e:
            print "failed to restart ds instance", e
            logging.debug("failed to restart ds instance %s" % e)

    def __add_default_schemas(self):
        self.step("adding default schema")
        shutil.copyfile(SHARE_DIR + "60kerberos.ldif",
                        schema_dirname(self.realm_name) + "60kerberos.ldif")
        shutil.copyfile(SHARE_DIR + "60samba.ldif",
                        schema_dirname(self.realm_name) + "60samba.ldif")
        shutil.copyfile(SHARE_DIR + "60radius.ldif",
                        schema_dirname(self.realm_name) + "60radius.ldif")
        shutil.copyfile(SHARE_DIR + "60ipaconfig.ldif",
                        schema_dirname(self.realm_name) + "60ipaconfig.ldif")

    def __add_memberof_module(self):
        self.step("enabling memboerof plugin")
        memberof_txt = template_file(SHARE_DIR + "memberof-conf.ldif", self.sub_dict)
        memberof_fd = write_tmp_file(memberof_txt)
        try:
            ldap_mod(memberof_fd, "cn=Directory Manager", self.dm_password)
        except subprocess.CalledProcessError, e:
            logging.critical("Failed to load memberof-conf.ldif: %s" % str(e))
        memberof_fd.close()

    def __init_memberof(self):
        self.step("initializing group membership")
        memberof_txt = template_file(SHARE_DIR + "memberof-task.ldif", self.sub_dict)
        memberof_fd = write_tmp_file(memberof_txt)
        try:
            ldap_mod(memberof_fd, "cn=Directory Manager", self.dm_password)
        except subprocess.CalledProcessError, e:
            logging.critical("Failed to load memberof-conf.ldif: %s" % str(e))
        memberof_fd.close()

    def __add_referint_module(self):
        self.step("enabling referential integrity plugin")
        referint_txt = template_file(SHARE_DIR + "referint-conf.ldif", self.sub_dict)
        referint_fd = write_tmp_file(referint_txt)
        try:
            ldap_mod(referint_fd, "cn=Directory Manager", self.dm_password)
        except subprocess.CalledProcessError, e:
            print "Failed to load referint-conf.ldif", e
        referint_fd.close()

    def __add_dna_module(self):
        self.step("enabling distributed numeric assignment plugin")
        dna_txt = template_file(SHARE_DIR + "dna-conf.ldif", self.sub_dict)
        dna_fd = write_tmp_file(dna_txt)
        try:
            ldap_mod(dna_fd, "cn=Directory Manager", self.dm_password)
        except subprocess.CalledProcessError, e:
            print "Failed to load dna-conf.ldif", e
        dna_fd.close()

    def __config_uidgid_gen_first_master(self):
        self.step("configuring Posix uid/gid generation as first master")
        dna_txt = template_file(SHARE_DIR + "dna-posix.ldif", self.sub_dict)
        dna_fd = write_tmp_file(dna_txt)
        try:
            ldap_mod(dna_fd, "cn=Directory Manager", self.dm_password)
        except subprocess.CalledProcessError, e:
            print "Failed to configure Posix uid/gid generation with dna-posix.ldif", e
        dna_fd.close()

    def __add_master_entry_first_master(self):
        self.step("adding master entry as first master")
        master_txt = template_file(SHARE_DIR + "master-entry.ldif", self.sub_dict)
        master_fd = write_tmp_file(master_txt)
        try:
            ldap_mod(master_fd, "cn=Directory Manager", self.dm_password)
        except subprocess.CalledProcessError, e:
            print "Failed to add master-entry.ldif", e
        master_fd.close()

    def __enable_ssl(self):
        self.step("configuring ssl for ds instance")
        dirname = config_dirname(self.realm_name)
        args = ["/usr/share/ipa/ipa-server-setupssl", self.dm_password,
                dirname, self.host_name]
        try:
            run(args)
            logging.debug("done configuring ssl for ds instance")
        except subprocess.CalledProcessError, e:
            logging.critical("Failed to configure ssl in ds instance %s" % e)
        
    def __add_default_layout(self):
        self.step("adding default layout")
        txt = template_file(SHARE_DIR + "bootstrap-template.ldif", self.sub_dict)
        inf_fd = write_tmp_file(txt)
        logging.debug("adding default dfrom ipa.ipautil import *s layout")
        args = ["/usr/bin/ldapmodify", "-xv", "-D", "cn=Directory Manager",
                "-w", self.dm_password, "-f", inf_fd.name]
        try:
            run(args)
            logging.debug("done adding default ds layout")
        except subprocess.CalledProcessError, e:
            print "Failed to add default ds layout", e
            logging.critical("Failed to add default ds layout %s" % e)
        
    def __create_indeces(self):
        self.step("creating indeces")
        txt = template_file(SHARE_DIR + "indeces.ldif", self.sub_dict)
        inf_fd = write_tmp_file(txt)
        logging.debug("adding/updating indeces")
        args = ["/usr/bin/ldapmodify", "-xv", "-D", "cn=Directory Manager",
                "-w", self.dm_password, "-f", inf_fd.name]
        try:
            run(args)
            logging.debug("done adding/updating indeces")
        except subprocess.CalledProcessError, e:
            logging.critical("Failed to add/update indeces %s" % str(e))

    def __certmap_conf(self):
        self.step("configuring certmap.conf")
        dirname = config_dirname(self.realm_name)
        certmap_conf = template_file(SHARE_DIR+"certmap.conf.template", self.sub_dict)
        certmap_fd = open(dirname+"certmap.conf", "w+")
        certmap_fd.write(certmap_conf)
        certmap_fd.close()

    def change_admin_password(self, password):
        logging.debug("Changing admin password")
        dirname = config_dirname(self.realm_name)
        if dir_exists("/usr/lib64/mozldap"):
            app = "/usr/lib64/mozldap/ldappasswd"
        else:
            app = "/usr/lib/mozldap/ldappasswd"
        args = [app,
                "-D", "cn=Directory Manager", "-w", self.dm_password,
                "-P", dirname+"/cert8.db", "-ZZZ", "-s", password,
                "uid=admin,cn=sysaccounts,cn=etc,"+self.suffix]
        try:
            run(args)
            logging.debug("ldappasswd done")
        except subprocess.CalledProcessError, e:
            print "Unable to set admin password", e
            logging.debug("Unable to set admin password %s" % e)
<|MERGE_RESOLUTION|>--- conflicted
+++ resolved
@@ -142,10 +142,6 @@
         else:
             self.start_creation(15, "Configuring directory server:")
 
-<<<<<<< HEAD
-        self.start_creation(14, "Configuring directory server:")
-=======
->>>>>>> 2e7f629d
         self.__create_ds_user()
         self.__create_instance()
         self.__add_default_schemas()
